"""
Simulation for REFRAMED models
"""

import logging
from collections import OrderedDict

import numpy as np
from reframed.cobra.simulation import FBA, pFBA, MOMA, lMOMA, ROOM
from reframed.core.cbmodel import CBModel
from reframed.solvers import set_default_solver
from reframed.solvers import solver_instance
from reframed.solvers.solution import Solution
from reframed.solvers.solution import Status as s_status
<<<<<<< HEAD
from reframed.solvers import set_default_solver
from mewpy.model.gecko import GeckoModel
from . import SimulationMethod, SStatus, get_default_solver
from .simulation import Simulator, SimulationResult, ModelContainer
from mewpy.utils.constants import ModelConstants
from mewpy.utils.parsing import evaluate_expression_tree
from collections import OrderedDict
import numpy as np
import logging
=======
>>>>>>> 65fbb05d

from . import SimulationMethod, SStatus, get_default_solver
from .simulation import Simulator, SimulationResult, ModelContainer
from ..model.gecko import GeckoModel
from ..util.constants import ModelConstants
from ..util.parsing import evaluate_expression_tree

LOGGER = logging.getLogger(__name__)

<<<<<<< HEAD
solver_map = {'gurobi':'gurobi','cplex':'cplex','glpk':'optlang'}
=======
solver_map = {'gurobi': 'gurobi', 'cplex': 'cplex', 'glpk': 'optlang'}

>>>>>>> 65fbb05d

class CBModelContainer(ModelContainer):
    """ A basic container for REFRAMED models.

    :param model: A metabolic model.

    """

    def __init__(self, model: CBModel):
        if not isinstance(model, CBModel):
            raise ValueError(
                "The model is not an instance of ReFramed CBModel")
        self.model = model

    @property
    def reactions(self):
        return list(self.model.reactions.keys())

    @property
    def genes(self):
        return list(self.model.genes.keys())

    @property
    def metabolites(self):
        return list(self.model.metabolites.keys())

    @property
    def compartments(self):
        return self.model.compartments

    def get_gpr(self, reaction_id):
        """Returns the gpr rule (str) for a given reaction ID.

        :param str reaction_id: The reaction identifier.
        :returns: A string representation of the GPR rule.

        """
        if reaction_id not in self.reactions:
            raise ValueError(f"Reactions {reaction_id} does not exist")
        reaction = self.model.reactions[reaction_id]
        if reaction.gpr:
            return str(reaction.gpr)
        else:
            return None

    def get_drains(self):
        return self.model.get_exchange_reactions()

    @property
    def medium(self):

        def is_active(rxn):
            """Determine if a boundary reaction permits flux towards creating
            metabolites
            """
            reaction = self.model.reactions[rxn]
            return ((bool(reaction.get_products()) and (reaction.ub > 0)) or
                    (bool(reaction.get_substrates) and (reaction.lb < 0)))

        def get_active_bound(rxn):
            """For an active boundary reaction, return the relevant bound"""
            reaction = self.model.reactions[rxn]
            if reaction.get_substrates():
                return -reaction.lb
            elif reaction.get_products():
                return reaction.ub

        return {rxn: get_active_bound(rxn) for rxn in self.get_drains()
                if is_active(rxn)}


class Simulation(CBModelContainer, Simulator):
    """Generic Simulation class for cobra Model.
       Defines the simulation conditions, and makes available a set of methods.

    :param model: An metabolic model instance.

    Optional:

    :param objective: The model objective.
    :param dic envcond: Dictionary of environmental conditions.
    :param dic constraints: A dictionary of reaction constraints.
    :param solver: An instance of the LP solver.
    :param dic reference: A dictionary of the wild type flux values.

    """

    def __init__(self, model: CBModel, objective=None, envcond=None, constraints=None, solver=None, reference=None,
                 reset_solver=ModelConstants.RESET_SOLVER):

        if not isinstance(model, CBModel):
            raise ValueError(
                "Model is None or is not an instance of REFRAMED CBModel")
        self.model = model
        set_default_solver(solver_map[get_default_solver()])
        self.environmental_conditions = OrderedDict() if envcond is None else envcond
        self.constraints = OrderedDict() if constraints is None else constraints
        self.solver = solver
        self._essential_reactions = None
        self._essential_genes = None
        self._reference = reference
        self._gene_to_reaction = None
        self.solver = solver
        self._reset_solver = reset_solver
        self.reverse_sintax = [('_b', '_f')]
        self._index_metabolites_reactions = None
        self._m_r_lookup = None

        self.__status_mapping = {
            s_status.OPTIMAL: SStatus.OPTIMAL,
            s_status.UNBOUNDED: SStatus.UNBOUNDED,
            s_status.INFEASIBLE: SStatus.INFEASIBLE,
            s_status.INF_OR_UNB: SStatus.INF_OR_UNB,
            s_status.UNKNOWN: SStatus.UNKNOWN,
            s_status.SUBOPTIMAL: SStatus.SUBOPTIMAL
        }

    @property
    def objective(self):
        return self.model.get_objective()

    @objective.setter
    def objective(self, objective):
        a = self.model.get_objective()
        d = {k: 0 for k in a}
        if isinstance(objective, str):
            d[objective] = 1
        elif isinstance(objective, dict):
            d.update(objective)
        else:
            raise ValueError(
                'The objective must be a reaction identifier or a dictionary of \
                reaction identifier with respective coeficients.')

        self.model.set_objective(d)

    @property
    def reference(self):
        """The reference wild type reaction flux values.

        :returns: A dictionary of wild type reaction flux values.

        """
        if self._reference is None:
            self._reference = self.simulate(
                method=SimulationMethod.pFBA).fluxes
        return self._reference

    @property
    def essential_reactions(self, min_growth=0.01):
        """Essential reactions are those when knocked out enable a biomass flux value above a minimal growth defined as
        a percentage of the wild type growth.

        :param float min_growth: Minimal percentage of the wild type growth value. Default 0.01 (1%).
        :returns: A list of essential reactions.

        """
        if self._essential_reactions is not None:
            return self._essential_reactions
        wt_solution = self.simulate()
        wt_growth = wt_solution.objective_value
        reactions = self.model.reactions.keys()
        self._essential_reactions = []
        for rxn in reactions:
            res = self.simulate(constraints={rxn: 0})
            if res:
                if (res.status == SStatus.OPTIMAL and res.objective_value < wt_growth * min_growth) \
                        or res.status == SStatus.INFEASIBLE:
                    self._essential_reactions.append(rxn)
        return self._essential_reactions

    @property
    def essential_genes(self, min_growth=0.01):
        """Essential genes are those when deleted enable a biomass flux value above a minimal growth defined as
        a percentage of the wild type growth.

        :param float min_growth: Minimal percentage of the wild type growth value. Default 0.01 (1%).
        :returns: A list of essential genes.

        """
        if self._essential_genes is not None:
            return self._essential_genes
        self._essential_genes = []
        wt_solution = self.simulate()
        wt_growth = wt_solution.objective_value
        genes = self.model.genes
        for gene in genes:
            active_genes = set(self.model.genes) - set([gene])
            active_reactions = self.evaluate_gprs(active_genes)
            inactive_reactions = set(
                self.model.reactions) - set(active_reactions)
            gr_constraints = {rxn: 0 for rxn in inactive_reactions}
            res = self.simulate(constraints=gr_constraints)
            if res:
                if (res.status == SStatus.OPTIMAL and res.objective_value < wt_growth * min_growth) \
                        or res.status == SStatus.INFEASIBLE:
                    self._essential_genes.append(gene)
        return self._essential_genes

    def evaluate_gprs(self, active_genes):
        """Returns the list of active reactions for a given list of active genes.

        :param list active_genes: List of genes identifiers.
        :returns: A list of active reaction identifiers.

        """
        active_reactions = []
        reactions = self.model.reactions
        for r_id, reaction in reactions.items():
            if reaction.gpr:
                if evaluate_expression_tree(str(reaction.gpr), active_genes):
                    active_reactions.append(r_id)
            else:
                active_reactions.append(r_id)
        return active_reactions

    def update(self):
        """Updates the model
        """
        self.model.update()

    def add_reaction(self, reaction, replace=True):
        """Adds a reaction to the model

        Args:
            reaction: The reaction, a Reframed reaction, to be added.
            replace (bool, optional): If the reaction should be replaced in case it is already defined.\
            Defaults to True.
        """
        self.model.add_reaction(reaction, replace=replace)

    def remove_reaction(self, r_id):
        """Removes a reaction from the model.

        Args:
            r_id (str): The reaction identifier.
        """
        self.model.remove_reaction(r_id)

    def get_metabolite_reactions(self, metabolite):
        """List all reactions that have the metabolite as reactant or product.

        Args:
            metabolite (str): The metabolite identifier.

        Returns:
            list: List of reactions
        """
        if not self._index_metabolites_reactions:
            self.__index_metabolites_reactions__()
        return self._index_metabolites_reactions[metabolite]

    def get_metabolite_compartment(self, metabolite):
        """Returns the compartment of a metabolite.

        Args:
            metabolite (str): The metabolite identifier.

        Returns:
            str: The compartment identifier.
        """
        return self.model.metabolites[metabolite].compartment

    def get_uptake_reactions(self):
        """
        :returns: The list of uptake reactions.

        """
        drains = self.get_drains()
        reacs = [r for r in drains if self.model.reactions[r].reversible or
                 ((self.model.reactions[r].lb is None or self.model.reactions[r].lb < 0)
                  and len(self.model.reactions[r].get_substrates()) > 0) or
                 ((self.model.reactions[r].ub is None or self.model.reactions[r].ub > 0)
                  and len(self.model.reactions[r].get_products())) > 0]
        return reacs

    def get_transport_reactions(self):
        """
        :returns: The list of transport reactions.
        """
        transport_reactions = []
        for rx in self.reactions:
            s_set = set()
            p_set = set()
            s = self.model.reactions[rx].get_substrates()
            for x in s:
                c = self.model.metabolites[x].compartment
                s_set.add(c)
            p = self.model.reactions[rx].get_products()
            for x in p:
                c = self.model.metabolites[x].compartment
                p_set.add(c)
            if len(s) == 1 and len(p) == 1 and len(p_set.intersection(s_set)) == 0:
                transport_reactions.append(rx)
        return transport_reactions

    def get_transport_genes(self):
        """Returns the list of genes that only catalyze transport reactions.
        """
        trp_rxs = self.get_transport_reactions()
        r_g = self.gene_reactions()
        genes = []
        for g, rxs in r_g.items():
            if set(rxs).issubset(set(trp_rxs)):
                genes.append(g)
        return genes

    def reverse_reaction(self, reaction_id):
        """
        Identify if a reaction is reversible and returns the
        reverse reaction if it is the case.

        :param reaction_id: A reaction identifier.
        :return: A reverse reaction identifier or None

        """

        # TODO: ... use regex instead.

        rxn = self.model.reactions[reaction_id]
        reactions = self.model.reactions
        if rxn.lb < 0:
            rxn.reversible = True
            return reaction_id
        # The model might have been converted to irreversible by REFRAMED in which case reversible reactions
        # are decoupled into forward (reaction_id+'_f') and backward (reaction_id+'_b') reactions
        # or migth be using some other identifier which must be included in self.reverse_sufix
        else:
            for a, b in self.reverse_sintax:
                n = len(reaction_id) - len(a)
                m = len(reaction_id) - len(b)
                if reaction_id[n:] == a and reactions[reaction_id[:n] + b]:
                    return reaction_id[:n] + b
                elif reaction_id[m:] == b and reactions[reaction_id[:m] + a]:
                    return reaction_id[:m] + a
                else:
                    continue
            return None

    def gene_reactions(self):
        """
        :returns: a map of genes to reactions.

        """
        if not self._gene_to_reaction:
            gr = OrderedDict()
            for rxn_id in self.reactions:
                rxn = self.model.reactions[rxn_id]
                if rxn.gpr:
                    genes = rxn.gpr.get_genes()
                    for g in genes:
                        if g in gr.keys():
                            gr[g].append(rxn_id)
                        else:
                            gr[g] = [rxn_id]
            self._gene_to_reaction = gr
        return self._gene_to_reaction

    def get_reactions_for_genes(self, genes):
        """
        Returns the list of reactions catalysed by a list of genes

        :param list genes: A list of gene IDs.
        :returns: A list of reaction identifiers.

        """
        if not self._gene_to_reaction:
            self.gene_reactions()
        reactions = []
        for gene in genes:
            reactions.extend(self._gene_to_reaction[gene])
        return reactions

    def get_reaction_metabolites(self, reaction):
        '''
        Returns all metabolites of a given reaction

        :param reaction: reaction (str)
        :return: metabolites (dict)

        '''
        return self.model.reactions[reaction].stoichiometry

    def is_reactant(self, reaction, metabolite):
        '''
        Returns if a metabolite is reactant into a given reaction

        :param reaction: reaction (str)
        :param metabolite: metabolite (str)
        :return: bool
        '''
        if metabolite not in self.model.reactions[reaction].stoichiometry:
            raise KeyError("{} not in {}".format(metabolite, reaction))
        return self.model.reactions[reaction].stoichiometry[metabolite] < 0.0

    def is_product(self, reaction, metabolite):
        '''
        Returns if a metabolite is product into a given reaction.

        :param reaction: reaction (str)
        :param metabolite: metabolite (str)
        :return: bool
        '''
        if metabolite not in self.model.reactions[reaction].stoichiometry:
            raise KeyError("{} not in {}".format(metabolite, reaction))
        return self.model.reactions[reaction].stoichiometry[metabolite] > 0.0

    def __index_metabolites_reactions__(self):
        self._index_metabolites_reactions = {}
        for reaction in self.reactions:
            metabolites = self.get_reaction_metabolites(reaction)
            for metabolite in metabolites:
                if metabolite in self._index_metabolites_reactions:
                    self._index_metabolites_reactions[metabolite].append(
                        reaction)
                else:
                    self._index_metabolites_reactions[metabolite] = [reaction]

    def metabolite_reaction_lookup(self, force_recalculate=False):
        """ Return the network topology as a nested map from metabolite to reaction to coefficient.
        :return: a dictionary lookup table
        """

        if not self._m_r_lookup or force_recalculate:
            self._m_r_lookup = OrderedDict([(m_id, OrderedDict()) for m_id in self.metabolites])

            for r_id, reaction in self.model.reactions.items():
                for m_id, coeff in reaction.stoichiometry.items():
                    self._m_r_lookup[m_id][r_id] = coeff

        return self._m_r_lookup

    def set_objective(self, reaction):
        self.model.set_objective({reaction: 1})

    def get_objective(self):
        return list(self.objective.keys())

    def get_S(self):
        """
        Returns the S matrix as a numpy array
        :return: S matrix, np.array
        """

        return np.array(self.model.stoichiometric_matrix())

    def get_reaction_bounds(self, reaction):
        """
        Returns the bounds for a given reaction.
        :param reaction: str, reaction ID
        :return: lb(s), ub(s), tuple
        """

        if reaction in self.constraints:
            lb, ub = self.constraints[reaction]
        elif reaction in self.environmental_conditions:
            lb, ub = self.environmental_conditions[reaction]
        else:
            lb, ub = self.model.reactions[reaction].lb, self.model.reactions[reaction].ub

        return lb if lb > -np.inf else -999999, ub if ub < np.inf else 999999

    def get_bounds(self):
        """
        Returns the whole set of lower and upper bounds as numpy arrays

        :return: lb(s), ub(s), tuple of lists

        """
        lbs, ubs = list(zip(*[self.get_reaction_bounds(reaction) for reaction in self.model.reactions]))
        return list(lbs), list(ubs)

    def find_bounds(self):
        """
        Return the median upper and lower bound of the metabolic model.
        Bounds can vary from model to model. Cobrapy defaults to (-1000, 1000).
        """
        lower_bounds = np.asarray([rxn.lb for rxn in self.model.reactions], dtype=float)
        upper_bounds = np.asarray([rxn.ub for rxn in self.model.reactions], dtype=float)
        lower_bound = np.nanmedian(lower_bounds[lower_bounds != 0.0])
        upper_bound = np.nanmedian(upper_bounds[upper_bounds != 0.0])
        if np.isnan(lower_bound):
            LOGGER.warning("Could not identify a median lower bound.")
            lower_bound = -1000.0
        if np.isnan(upper_bound):
            LOGGER.warning("Could not identify a median upper bound.")
            upper_bound = 1000.0
        return lower_bound, upper_bound

    def find_unconstrained_reactions(self):
        """Return list of reactions that are not constrained at all."""
        lower_bound, upper_bound = self.find_bounds()
        return [
            rxn
            for rxn in self.model.reactions
            if rxn.lb <= lower_bound and rxn.ub >= upper_bound
        ]

    def get_boundary_reaction(self, metabolite):
        """
        Finds the boundary reaction associated with an extracellular metabolite.
        If none is found, None is returned

        :param metabolite: str, metabolite ID

        :returns: reaction, str or  None
        """

        # reaction.reaction_type.value == 'exchange'
        # len(reaction.stoichiometry) == 1

        for reaction in self.get_metabolite_reactions(metabolite):

            if reaction in self.medium or self.model.reactions[reaction].reaction_type.value == 'exchange' \
                    or len(self.model.reactions[reaction].stoichiometry) == 1:
                return reaction

        return None

    # Simulate
    def simulate(self, objective=None, method=SimulationMethod.FBA,
                 maximize=True, constraints=None, reference=None,
                 scalefactor=None, solver=None):
        '''
        Simulates a phenotype when applying a set constraints using the specified method.

        :param dic objective: The simulation objective. If none, the model objective is considered.
        :param method: The SimulationMethod (FBA, pFBA, lMOMA, etc ...)
        :param boolean maximize: The optimization direction
        :param dic constraints: A dictionary of constraints to be applied to the model.
        :param dic reference: A dictionary of reaction flux values.
        :param float scalefactor: A positive scaling factor for the solver. Default None.
        :param solver: An instance of the solver.
        '''

        if not objective:
            objective = self.model.get_objective()

        simul_constraints = OrderedDict()
        if constraints:
            simul_constraints.update(constraints)
        if self.constraints:
            simul_constraints.update(self.constraints)
        if self.environmental_conditions:
            simul_constraints.update(self.environmental_conditions)

        a_solver = solver
        if not self._reset_solver and not a_solver:
            if self.solver is None:
                self.solver = solver_instance(self.model)
            a_solver = self.solver

        # scales the model if a scalling factor is defined.
        # ... scalling should be implemented at the solver level.
        if scalefactor:
            for _, rxn in self.model.reactions.items():
                rxn.lb = rxn.lb * scalefactor
                rxn.ub = rxn.ub * scalefactor
            if simul_constraints:
                for idx, constraint in simul_constraints.items():
                    if isinstance(constraint, (int, float)):
                        simul_constraints[idx] = constraint * scalefactor
                    elif isinstance(constraint, tuple):
                        simul_constraints[idx] = tuple(
                            x * scalefactor for x in constraint)
                    else:
                        raise ValueError("Could not scale the model")

        # TODO: simplifly ...
        if method in [SimulationMethod.lMOMA, SimulationMethod.MOMA, SimulationMethod.ROOM] and reference is None:
            reference = self.reference

        if method == SimulationMethod.FBA:
            solution = FBA(self.model, objective=objective, minimize=not maximize,
                           constraints=simul_constraints, solver=a_solver)
        elif method == SimulationMethod.pFBA:
            solution = pFBA(self.model, objective=objective, minimize=not maximize,
                            constraints=simul_constraints, solver=a_solver, obj_frac=0.999)
        elif method == SimulationMethod.lMOMA:
            solution = lMOMA(self.model, constraints=simul_constraints,
                             reference=reference, solver=a_solver)
        elif method == SimulationMethod.MOMA:
            solution = MOMA(self.model, constraints=simul_constraints,
                            reference=reference, solver=a_solver)
        elif method == SimulationMethod.ROOM:
            solution = ROOM(self.model, constraints=simul_constraints,
                            reference=reference, solver=a_solver)
        # Special case in which only the simulation context is required without any simulatin result
        elif method == SimulationMethod.NONE:
            solution = Solution(status=s_status.UNKNOWN,
                                message=None, fobj=None, values=None)
        else:
            raise Exception(
                "Unknown method to perform the simulation.")

        # undoes the model scaling
        if scalefactor:
            for _, rxn in self.model.reactions.items():
                rxn.lb = rxn.lb / scalefactor
                rxn.ub = rxn.ub / scalefactor
            if solution.status in (s_status.OPTIMAL, s_status.SUBOPTIMAL):
                solution.fobj = solution.fobj / scalefactor
                for x, y in solution.values.items():
                    solution.values[x] = y / scalefactor

        status = self.__status_mapping[solution.status]

        result = SimulationResult(self.model, solution.fobj, fluxes=solution.values, status=status,
                                  envcond=self.environmental_conditions, model_constraints=self.constraints,
                                  simul_constraints=constraints, maximize=maximize)
        return result

    def FVA(self, obj_frac=0.9, reactions=None, constraints=None, loopless=False, internal=None, solver=None,
            format='dict'):
        """ Flux Variability Analysis (FVA).

        :param model: An instance of a constraint-based model.
        :param float obj_frac: The minimum fraction of the maximum growth rate (default 0.9).\
            Requires that the objective value is at least the fraction times maximum objective value.\
            A value of 0.85 for instance means that the objective has to be at least at 85% percent of its maximum.
        :param list reactions: List of reactions to analyze (default: all).
        :param dic constraints: Additional constraints (optional).
        :param boolean loopless: Run looplessFBA internally (very slow) (default: false).
        :param list internal: List of internal reactions for looplessFBA (optional).
        :param solver: A pre-instantiated solver instance (optional)
        :param format: The return format: 'dict', returns a dictionary,'df' returns a data frame.
        :returns: A dictionary of flux variation ranges.

        """
        _constraints = {}
        if self.environmental_conditions:
            _constraints.update(self.environmental_conditions)
        if constraints:
            _constraints.update(constraints)
        from reframed.cobra.variability import FVA
        res = FVA(self.model, obj_frac=obj_frac, reactions=reactions,
                  constraints=_constraints, loopless=loopless, internal=internal, solver=solver)
        if format == 'df':
            import pandas as pd
            e = res.items()
            f = [[a, b, c] for a, [b, c] in e]
            df = pd.DataFrame(f, columns=['Reaction ID', 'Minimum', 'Maximum'])
            return df
        return res


class GeckoSimulation(Simulation):

    def __init__(self, model: GeckoModel, objective=None, envcond=None, constraints=None, solver=None, reference=None,
                 reset_solver=ModelConstants.RESET_SOLVER, protein_prefix=None):
        super(GeckoSimulation, self).__init__(
            model, objective, envcond, constraints, solver, reference, reset_solver)
        self.protein_prefix = protein_prefix if protein_prefix else 'draw_prot_'
        self._essential_proteins = None

    @property
    def proteins(self):
        return self.model.proteins

    @property
    def protein_rev_reactions(self):
        return self.model.protein_rev_reactions

    def essential_proteins(self, min_growth=0.01):
        if self._essential_proteins is not None:
            return self._essential_proteins
        wt_solution = self.simulate()
        wt_growth = wt_solution.objective_value
        self._essential_proteins = []
        proteins = self.model.proteins
        for p in proteins:
            rxn = "{}{}".format(self.protein_prefix, p)
            res = self.simulate(constraints={rxn: 0})
            if res:
                if (res.status == SStatus.OPTIMAL and res.objective_value < wt_growth * min_growth) \
                        or res.status == SStatus.INFEASIBLE:
                    self._essential_proteins.append(rxn)
        return self._essential_proteins

    def protein_reactions(self, protein):
        """
        Returns the list of reactions associated to a protein
        """
        reactions = []
        for r_id, rxn in self.model.reactions.items():
            lsub = rxn.get_substrates()
            for m in lsub:
                if protein in m:
                    reactions.append(r_id)
        return reactions

    def reverse_reaction(self, reaction_id):
        """
        Identify if a reaction is reversible and returns the
        reverse reaction if it is the case.

        :returns: A reaction identifier or None.
        """
        f, d = zip(*self.model.protein_rev_reactions.values())
        if reaction_id in f:
            return d[f.index(reaction_id)]
        elif reaction_id in d:
            return f[d.index(reaction_id)]
        else:
            return None<|MERGE_RESOLUTION|>--- conflicted
+++ resolved
@@ -12,18 +12,6 @@
 from reframed.solvers import solver_instance
 from reframed.solvers.solution import Solution
 from reframed.solvers.solution import Status as s_status
-<<<<<<< HEAD
-from reframed.solvers import set_default_solver
-from mewpy.model.gecko import GeckoModel
-from . import SimulationMethod, SStatus, get_default_solver
-from .simulation import Simulator, SimulationResult, ModelContainer
-from mewpy.utils.constants import ModelConstants
-from mewpy.utils.parsing import evaluate_expression_tree
-from collections import OrderedDict
-import numpy as np
-import logging
-=======
->>>>>>> 65fbb05d
 
 from . import SimulationMethod, SStatus, get_default_solver
 from .simulation import Simulator, SimulationResult, ModelContainer
@@ -33,12 +21,8 @@
 
 LOGGER = logging.getLogger(__name__)
 
-<<<<<<< HEAD
-solver_map = {'gurobi':'gurobi','cplex':'cplex','glpk':'optlang'}
-=======
 solver_map = {'gurobi': 'gurobi', 'cplex': 'cplex', 'glpk': 'optlang'}
 
->>>>>>> 65fbb05d
 
 class CBModelContainer(ModelContainer):
     """ A basic container for REFRAMED models.
